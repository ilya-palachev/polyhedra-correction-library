--- conflicted
+++ resolved
@@ -891,56 +891,6 @@
 			det4 *= coeff;
 		}
 		
-<<<<<<< HEAD
-		/*
-		 * Now sort pairs of vertex's IDs and corresponding determinant values
-		 * in order to store them to the matrix in the accending order.
-		 *
-		 * TODO: now when tetrahedron provides 4 verteices sorted by their IDs,
-		 * we can avoid this.
-		 */
-
-		IrowAndValue iav1 = {iVertex1, det1};
-		IrowAndValue iav2 = {iVertex2, det2};
-		IrowAndValue iav3 = {iVertex3, det3};
-		IrowAndValue iav4 = {iVertex4, det4};
-
-		auto comparer = [](IrowAndValue a, IrowAndValue b)
-		{
-			return a.iVertex < b.iVertex;
-		};
-
-		set<IrowAndValue, decltype(comparer)> iavQuadruple(comparer);
-		iavQuadruple.insert(iav1);
-		iavQuadruple.insert(iav2);
-		iavQuadruple.insert(iav3);
-		iavQuadruple.insert(iav4);
-		
-		if (iavQuadruple.size() != 4)
-		{
-			ERROR_PRINT("Wrong number of coefficients in condition #%d, "
-					"size = %ld", iCondition, (long int) iavQuadruple.size());
-			DEBUG_PRINT("iVertex1 = %d, det1 = %.16lf", iVertex1, det1);
-			DEBUG_PRINT("iVertex2 = %d, det2 = %.16lf", iVertex2, det2);
-			DEBUG_PRINT("iVertex3 = %d, det3 = %.16lf", iVertex3, det3);
-			DEBUG_PRINT("iVertex4 = %d, det4 = %.16lf", iVertex4, det4);
-
-			int i = 0;
-			for (auto &iav : iavQuadruple)
-			{
-				DEBUG_PRINT("iavQuadruple[%d] = {.iVertex = %d, .det = %.16lf",
-						i, iav.iVertex, iav.det);
-				++i;
-			}
-		}
-
-		for (auto &iav : iavQuadruple)
-		{
-			matrix->rowind[nColumnOffset] = iav.iVertex;
-			matrix->values.d[nColumnOffset] = iav.det;
-			++nColumnOffset;
-		}
-=======
 		matrix->rowind[nColumnOffset] = iVertex1;
 		matrix->values.d[nColumnOffset] = det1;
 		++nColumnOffset;
@@ -953,7 +903,6 @@
 		matrix->rowind[nColumnOffset] = iVertex4;
 		matrix->values.d[nColumnOffset] = det4;
 		++nColumnOffset;
->>>>>>> c945bb70
 
 		++iCondition;
 	}
