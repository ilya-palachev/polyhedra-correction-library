--- conflicted
+++ resolved
@@ -222,31 +222,6 @@
 			x_u[i] = +TNLP_INFINITY;
 		}
 
-<<<<<<< HEAD
-		int iCond = 0;
-		int numIncidenceConstraints = 0;
-		int iFacet = 0;
-		for (const auto &facet : FT->incident)
-		{
-			std::cout << "Facet #" << iFacet << ": ";
-
-			int iVertexPrev = 0;
-			for (const auto &iVertex : facet)
-			{
-				std::cout << iVertex << " ";
-				ASSERT(iVertexPrev <= iVertex);
-				for (; iVertexPrev < iVertex; ++iVertexPrev)
-				{
-					g_l[iCond] = -TNLP_INFINITY;
-					g_u[iCond] = 0.;
-					++iCond;
-				}
-				g_l[iCond] = 0.;
-				g_u[iCond] = 0.;
-				++iCond;
-				++numIncidenceConstraints;
-				iVertexPrev = iVertex;
-=======
 		unsigned iCond = 0;
 		for (; iCond < numConvexityConstraints; ++iCond)
 		{
@@ -263,18 +238,10 @@
 				unsigned iCondInc =
 					pointsInitial.size() * iFacet + iVertex;
 				g_l[iCondInc] = 0.;
->>>>>>> f1835e83
-			}
-			std::cout << std::endl;
-			++iFacet;
-		}
-<<<<<<< HEAD
-		std::cout << "Number of incidence constraints: "
-			<< numIncidenceConstraints << std::endl;
-=======
+			}
+		}
 		ASSERT(iCond == numConvexityConstraints);
 
->>>>>>> f1835e83
 		for (unsigned i = 0; i < numConsistencyConstraints; ++i)
 		{
 			g_l[iCond] = 0.;
@@ -290,13 +257,7 @@
 			g_u[iCond] = 1.;
 			++iCond;
 		}
-<<<<<<< HEAD
-		std::cout << "Number of equality constraints: "
-			<< numIncidenceConstraints + numNormalityConstraints << std::endl;
-		std::cout << "Bounds info done." << std::endl;
-=======
 		ASSERT(iCond == unsigned(m));
->>>>>>> f1835e83
 		DEBUG_END;
 		return true;
 	}
@@ -362,7 +323,6 @@
 		delete[] x_l;
 		delete[] x_u;
 		DEBUG_END;
-		std::cout << "Get starting point done." << std::endl;
 		return true;
 	}
 
@@ -397,7 +357,6 @@
 				obj_value += diff * diff;
 			}
 		}
-		std::cout << "eval_f done." << std::endl;
 		DEBUG_END;
 		return true;
 	}
@@ -421,7 +380,6 @@
 				grad_f[3 * i + 2] += 2. * diff * direction.z();
 			}
 		}
-		std::cout << "eval_grad_f done." << std::endl;
 		DEBUG_END;
 		return true;
 	}
@@ -455,7 +413,6 @@
 			g[iCond++] = direction * direction;
 		}
 		ASSERT(iCond == unsigned(m));
-		std::cout << "eval_g done." << std::endl;
 		DEBUG_END;
 		return true;
 	}
@@ -676,7 +633,6 @@
 			}
 		}
 		ASSERT(iElem == unsigned(nnz_h_lag));
-		std::cout << "eval_h done." << std::endl;
 		DEBUG_END;
 		return true;
 	}
@@ -811,13 +767,9 @@
 		return initialP;
 	}
 
-<<<<<<< HEAD
-	//app->Options()->SetStringValue("linear_solver", "ma57");
-=======
 	app->Options()->SetStringValue("linear_solver", "ma57");
 	//app->Options()->SetStringValue("derivative_test", "only-second-order");
 	//app->Options()->SetStringValue("derivative_test_print_all", "yes");
->>>>>>> f1835e83
 
 	/* Ask Ipopt to solve the problem */
 	status = solveNLP(app, initialP, SData);
